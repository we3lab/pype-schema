--- conflicted
+++ resolved
@@ -247,26 +247,19 @@
     result = parser.initialize_network()
     tag = result.get_tag(tag_name, recurse=True)
 
+    # Pass in tag_to_var_map as kwarg only if defined
+    kwargs = {}
     if tag_to_var_map is not None:
         with open(tag_to_var_map, "r") as f:
-<<<<<<< HEAD
-=======
-            import json
-
->>>>>>> e0e049ad
             tag_to_var_map = json.load(f)
+        kwargs["tag_to_var_map"] = tag_to_var_map
 
     data = pd.read_csv(csv_path)
     if isinstance(expected_path, str) and os.path.isfile(expected_path):
         expected = pd.read_csv(expected_path)
     else:
         expected = expected_path
-
-    # Pass in tag_to_var_map only if not None
-    kwargs = {}
-    if tag_to_var_map is not None:
-        kwargs["tag_to_var_map"] = tag_to_var_map
-
+        
     try:
         if data_type == "DataFrame":
             result = tag.calculate_values(data, **kwargs)
