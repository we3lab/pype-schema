--- conflicted
+++ resolved
@@ -911,10 +911,6 @@
         elif isinstance(data, (dict, DataFrame)):
             result = data.copy()
             for i, tag_obj in enumerate(self.tags):
-<<<<<<< HEAD
-                if isinstance(tag_obj, self.__class__):
-                    relevant_data = tag_obj.calculate_values(data, tag_to_var_map)
-=======
                 if isinstance(tag_obj, Constant):
                     if isinstance(data, dict):
                         first_key = next(iter(data))
@@ -922,8 +918,7 @@
                     else:  # must be a DataFrame
                         relevant_data = pd.Series([tag_obj.value] * len(data))
                 elif isinstance(tag_obj, self.__class__):
-                    relevant_data = tag_obj.calculate_values(data)
->>>>>>> 0177ecb6
+                    relevant_data = tag_obj.calculate_values(data, tag_to_var_map)
                 elif tag_to_var_map:
                     relevant_data = result[tag_to_var_map[tag_obj.id]]
                 else:
@@ -1014,18 +1009,13 @@
         elif isinstance(data, DataFrame):
             result = None
             for i, tag_obj in enumerate(self.tags):
-<<<<<<< HEAD
-                if isinstance(tag_obj, self.__class__):
-                    relevant_data = tag_obj.calculate_values(data, tag_to_var_map)
-=======
                 if isinstance(tag_obj, Constant):
                     if num_constants != 0:
                         relevant_data = pd.Series([tag_obj.value] * len(data))
                     else:
                         relevant_data = data[tag_obj.id].copy()
                 elif isinstance(tag_obj, self.__class__):
-                    relevant_data = tag_obj.calculate_values(data)
->>>>>>> 0177ecb6
+                    relevant_data = tag_obj.calculate_values(data, tag_to_var_map)
                 elif tag_to_var_map:
                     relevant_data = data[tag_to_var_map[tag_obj.id]].copy()
                 else:
@@ -1080,10 +1070,6 @@
         elif isinstance(data, dict):
             result = None
             for i, tag_obj in enumerate(self.tags):
-<<<<<<< HEAD
-                if isinstance(tag_obj, self.__class__):
-                    relevant_data = tag_obj.calculate_values(data, tag_to_var_map)
-=======
                 if isinstance(tag_obj, Constant):
                     if num_constants != 0:
                         first_key = next(iter(data))
@@ -1091,8 +1077,7 @@
                     else:
                         relevant_data = data[tag_obj.id].copy()
                 elif isinstance(tag_obj, self.__class__):
-                    relevant_data = tag_obj.calculate_values(data)
->>>>>>> 0177ecb6
+                    relevant_data = tag_obj.calculate_values(data, tag_to_var_map)
                 elif tag_to_var_map:
                     relevant_data = data[tag_to_var_map[tag_obj.id]].copy()
                 else:
